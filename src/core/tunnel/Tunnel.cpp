/**
 * Copyright (c) 2015-2016, The Kovri I2P Router Project
 *
 * All rights reserved.
 *
 * Redistribution and use in source and binary forms, with or without modification, are
 * permitted provided that the following conditions are met:
 *
 * 1. Redistributions of source code must retain the above copyright notice, this list of
 *    conditions and the following disclaimer.
 *
 * 2. Redistributions in binary form must reproduce the above copyright notice, this list
 *    of conditions and the following disclaimer in the documentation and/or other
 *    materials provided with the distribution.
 *
 * 3. Neither the name of the copyright holder nor the names of its contributors may be
 *    used to endorse or promote products derived from this software without specific
 *    prior written permission.
 *
 * THIS SOFTWARE IS PROVIDED BY THE COPYRIGHT HOLDERS AND CONTRIBUTORS "AS IS" AND ANY
 * EXPRESS OR IMPLIED WARRANTIES, INCLUDING, BUT NOT LIMITED TO, THE IMPLIED WARRANTIES OF
 * MERCHANTABILITY AND FITNESS FOR A PARTICULAR PURPOSE ARE DISCLAIMED. IN NO EVENT SHALL
 * THE COPYRIGHT HOLDER OR CONTRIBUTORS BE LIABLE FOR ANY DIRECT, INDIRECT, INCIDENTAL,
 * SPECIAL, EXEMPLARY, OR CONSEQUENTIAL DAMAGES (INCLUDING, BUT NOT LIMITED TO,
 * PROCUREMENT OF SUBSTITUTE GOODS OR SERVICES; LOSS OF USE, DATA, OR PROFITS; OR BUSINESS
 * INTERRUPTION) HOWEVER CAUSED AND ON ANY THEORY OF LIABILITY, WHETHER IN CONTRACT,
 * STRICT LIABILITY, OR TORT (INCLUDING NEGLIGENCE OR OTHERWISE) ARISING IN ANY WAY OUT OF
 * THE USE OF THIS SOFTWARE, EVEN IF ADVISED OF THE POSSIBILITY OF SUCH DAMAGE.
 */

#include <cryptopp/sha.h>

#include <string.h>

#include <algorithm>
#include <map>
#include <thread>
#include <vector>

#include "crypto/Rand.h"
#include "I2NPProtocol.h"
#include "NetworkDatabase.h"
#include "RouterContext.h"
#include "Tunnel.h"
#include "transport/Transports.h"
#include "util/I2PEndian.h"
#include "util/Log.h"
#include "util/Timestamp.h"

namespace i2p {
namespace tunnel {

Tunnel::Tunnel(
    std::shared_ptr<const TunnelConfig> config)
    : m_Config(config),
      m_Pool(nullptr),
      m_State(e_TunnelStatePending),
      m_IsRecreated(false) {}

Tunnel::~Tunnel() {}

void Tunnel::Build(
    uint32_t replyMsgID,
    std::shared_ptr<OutboundTunnel> outboundTunnel) {
  auto numHops = m_Config->GetNumHops();
  int numRecords = numHops <= STANDARD_NUM_RECORDS ?
    STANDARD_NUM_RECORDS :
    numHops;
  auto msg = NewI2NPShortMessage();
  *msg->GetPayload() = numRecords;
  msg->len += numRecords * TUNNEL_BUILD_RECORD_SIZE + 1;
  // shuffle records
  std::vector<int> recordIndicies;
  for (int i = 0; i < numRecords; i++)
    recordIndicies.push_back(i);
  std::random_shuffle(recordIndicies.begin(), recordIndicies.end());
  // create real records
  uint8_t* records = msg->GetPayload() + 1;
  TunnelHopConfig* hop = m_Config->GetFirstHop();
  int i = 0;
  while (hop) {
    int idx = recordIndicies[i];
    hop->CreateBuildRequestRecord(
        records + idx * TUNNEL_BUILD_RECORD_SIZE,
        // we set replyMsgID for last hop only
        hop->next ? i2p::crypto::Rand<uint32_t>() : replyMsgID);
    hop->recordIndex = idx;
    i++;
    hop = hop->next;
  }
  // fill up fake records with random data
  for (int i = numHops; i < numRecords; i++) {
    int idx = recordIndicies[i];
<<<<<<< HEAD
    i2p::crypto::RandBytes(
        records + idx*TUNNEL_BUILD_RECORD_SIZE,
=======
    rnd.GenerateBlock(
        records + idx * TUNNEL_BUILD_RECORD_SIZE,
>>>>>>> a8035b0d
        TUNNEL_BUILD_RECORD_SIZE);
  }
  // decrypt real records
  i2p::crypto::CBCDecryption decryption;
  hop = m_Config->GetLastHop()->prev;
  while (hop) {
    decryption.SetKey(hop->replyKey);
    // decrypt records after current hop
    TunnelHopConfig* hop1 = hop->next;
    while (hop1) {
      decryption.SetIV(hop->replyIV);
      uint8_t* record =
        records + hop1->recordIndex*TUNNEL_BUILD_RECORD_SIZE;
      decryption.Decrypt(record, TUNNEL_BUILD_RECORD_SIZE, record);
      hop1 = hop1->next;
    }
    hop = hop->prev;
  }
  msg->FillI2NPMessageHeader(e_I2NPVariableTunnelBuild);
  // send message
  if (outboundTunnel)
    outboundTunnel->SendTunnelDataMsg(
        GetNextIdentHash(),
        0,
        ToSharedI2NPMessage(msg));
  else
    i2p::transport::transports.SendMessage(
        GetNextIdentHash(),
        ToSharedI2NPMessage(msg));
}

bool Tunnel::HandleTunnelBuildResponse(
    uint8_t* msg,
    size_t) {
  LogPrint("TunnelBuildResponse ", static_cast<int>(msg[0]), " records.");
  i2p::crypto::CBCDecryption decryption;
  TunnelHopConfig* hop = m_Config->GetLastHop();
  while (hop) {
    decryption.SetKey(hop->replyKey);
    // decrypt records before and including current hop
    TunnelHopConfig* hop1 = hop;
    while (hop1) {
      auto idx = hop1->recordIndex;
      if (idx >= 0 && idx < msg[0]) {
        uint8_t* record = msg + 1 + idx * TUNNEL_BUILD_RECORD_SIZE;
        decryption.SetIV(hop->replyIV);
        decryption.Decrypt(record, TUNNEL_BUILD_RECORD_SIZE, record);
      } else {
        LogPrint("Tunnel hop index ", idx, " is out of range");
      }
      hop1 = hop1->prev;
    }
    hop = hop->prev;
  }
  bool established = true;
  hop = m_Config->GetFirstHop();
  while (hop) {
    const uint8_t* record =
      msg + 1 + hop->recordIndex * TUNNEL_BUILD_RECORD_SIZE;
    uint8_t ret = record[BUILD_RESPONSE_RECORD_RET_OFFSET];
    LogPrint("Ret code=", static_cast<int>(ret));
    hop->router->GetProfile()->TunnelBuildResponse(ret);
    if (ret)
      // if any of participants declined the tunnel is not established
      established = false;
    hop = hop->next;
  }
  if (established) {
    // change reply keys to layer keys
    hop = m_Config->GetFirstHop();
    while (hop) {
      hop->decryption.SetKeys(hop->layerKey, hop->ivKey);
      hop = hop->next;
    }
  }
  if (established)
    m_State = e_TunnelStateEstablished;
  return established;
}

void Tunnel::EncryptTunnelMsg(
    std::shared_ptr<const I2NPMessage> in,
    std::shared_ptr<I2NPMessage> out) {
  const uint8_t* inPayload = in->GetPayload() + 4;
  uint8_t* outPayload = out->GetPayload() + 4;
  TunnelHopConfig* hop = m_Config->GetLastHop();
  while (hop) {
    hop->decryption.Decrypt(inPayload, outPayload);
    hop = hop->prev;
    inPayload = outPayload;
  }
}

void Tunnel::SendTunnelDataMsg(
    std::shared_ptr<i2p::I2NPMessage>) {
  LogPrint(eLogInfo, "Can't send I2NP messages without delivery instructions");
}

void InboundTunnel::HandleTunnelDataMsg(
    std::shared_ptr<const I2NPMessage> msg) {
  // incoming messages means a tunnel is alive
  if (IsFailed())
    SetState(e_TunnelStateEstablished);
  auto newMsg = CreateEmptyTunnelDataMsg();
  EncryptTunnelMsg(msg, newMsg);
  newMsg->from = shared_from_this();
  m_Endpoint.HandleDecryptedTunnelDataMsg(newMsg);
}

void OutboundTunnel::SendTunnelDataMsg(
    const uint8_t* gwHash,
    uint32_t gwTunnel,
    std::shared_ptr<i2p::I2NPMessage> msg) {
  TunnelMessageBlock block;
  if (gwHash) {
    block.hash = gwHash;
    if (gwTunnel) {
      block.deliveryType = e_DeliveryTypeTunnel;
      block.tunnelID = gwTunnel;
    } else {
      block.deliveryType = e_DeliveryTypeRouter;
    }
  } else {
    block.deliveryType = e_DeliveryTypeLocal;
  }
  block.data = msg;
  std::unique_lock<std::mutex> l(m_SendMutex);
  m_Gateway.SendTunnelDataMsg(block);
}

void OutboundTunnel::SendTunnelDataMsg(
    const std::vector<TunnelMessageBlock>& msgs) {
  std::unique_lock<std::mutex> l(m_SendMutex);
  for (auto& it : msgs)
    m_Gateway.PutTunnelDataMsg(it);
  m_Gateway.SendBuffer();
}

void OutboundTunnel::HandleTunnelDataMsg(
    std::shared_ptr<const i2p::I2NPMessage>) {
  LogPrint(eLogError, "Incoming message for outbound tunnel ", GetTunnelID());
}

Tunnels tunnels;

Tunnels::Tunnels()
    : m_IsRunning(false),
      m_Thread(nullptr),
      m_NumSuccesiveTunnelCreations(0),
      m_NumFailedTunnelCreations(0) {}

Tunnels::~Tunnels() {
  for (auto& it : m_TransitTunnels)
    delete it.second;
  m_TransitTunnels.clear();
}

std::shared_ptr<InboundTunnel> Tunnels::GetInboundTunnel(
    uint32_t tunnelID) {
  auto it = m_InboundTunnels.find(tunnelID);
  if (it != m_InboundTunnels.end())
    return it->second;
  return nullptr;
}

TransitTunnel* Tunnels::GetTransitTunnel(
    uint32_t tunnelID) {
  auto it = m_TransitTunnels.find(tunnelID);
  if (it != m_TransitTunnels.end())
    return it->second;
  return nullptr;
}

std::shared_ptr<InboundTunnel> Tunnels::GetPendingInboundTunnel(
    uint32_t replyMsgID) {
  return GetPendingTunnel(
      replyMsgID,
      m_PendingInboundTunnels);
}

std::shared_ptr<OutboundTunnel> Tunnels::GetPendingOutboundTunnel(
    uint32_t replyMsgID) {
  return GetPendingTunnel(
      replyMsgID,
      m_PendingOutboundTunnels);
}

template<class TTunnel>
std::shared_ptr<TTunnel> Tunnels::GetPendingTunnel(
    uint32_t replyMsgID,
    const std::map<uint32_t,
    std::shared_ptr<TTunnel> >& pendingTunnels) {
  auto it = pendingTunnels.find(replyMsgID);
  if (it != pendingTunnels.end() &&
      it->second->GetState() == e_TunnelStatePending) {
    it->second->SetState(e_TunnelStateBuildReplyReceived);
    return it->second;
  }
  return nullptr;
}

std::shared_ptr<InboundTunnel> Tunnels::GetNextInboundTunnel() {
  std::shared_ptr<InboundTunnel> tunnel;
  size_t minReceived = 0;
  for (auto it : m_InboundTunnels) {
    if (!it.second->IsEstablished ())
      continue;
    if (!tunnel || it.second->GetNumReceivedBytes() < minReceived) {
      tunnel = it.second;
      minReceived = it.second->GetNumReceivedBytes();
    }
  }
  return tunnel;
}

std::shared_ptr<OutboundTunnel> Tunnels::GetNextOutboundTunnel() {
  // XXX: integer size
  uint32_t s = m_OutboundTunnels.size();
  uint32_t ind = i2p::crypto::RandInRange<uint32_t>(uint32_t{0}, s - 1);
  uint32_t i = 0;
  std::shared_ptr<OutboundTunnel> tunnel;
  for (auto it : m_OutboundTunnels) {
    if (it->IsEstablished()) {
      tunnel = it;
      i++;
    }
    if (i > ind && tunnel)
      break;
  }
  return tunnel;
}

std::shared_ptr<TunnelPool> Tunnels::CreateTunnelPool(
    i2p::garlic::GarlicDestination* localDestination,
    int numInboundHops,
    int numOutboundHops,
    int numInboundTunnels,
    int numOutboundTunnels) {
  auto pool =
    std::make_shared<TunnelPool> (
      localDestination,
      numInboundHops,
      numOutboundHops,
      numInboundTunnels,
      numOutboundTunnels);
  std::unique_lock<std::mutex> l(m_PoolsMutex);
  m_Pools.push_back(pool);
  return pool;
}

void Tunnels::DeleteTunnelPool(
    std::shared_ptr<TunnelPool> pool) {
  if (pool) {
    StopTunnelPool(pool); {
      std::unique_lock<std::mutex> l(m_PoolsMutex);
      m_Pools.remove(pool);
    }
  }
}

void Tunnels::StopTunnelPool(
    std::shared_ptr<TunnelPool> pool) {
  if (pool) {
    pool->SetActive(false);
    pool->DetachTunnels();
  }
}

void Tunnels::AddTransitTunnel(
    TransitTunnel* tunnel) {
  std::unique_lock<std::mutex> l(m_TransitTunnelsMutex);
  if (!m_TransitTunnels.insert(
        std::make_pair(
          tunnel->GetTunnelID(),
          tunnel)).second) {
    LogPrint(eLogError,
        "Transit tunnel ", tunnel->GetTunnelID(), " already exists");
    delete tunnel;
  }
}

void Tunnels::Start() {
  m_IsRunning = true;
  m_Thread =
    new std::thread(
        std::bind(
          &Tunnels::Run,
          this));
}

void Tunnels::Stop() {
  m_IsRunning = false;
  m_Queue.WakeUp();
  if (m_Thread) {
    m_Thread->join();
    delete m_Thread;
    m_Thread = 0;
  }
}

void Tunnels::Run() {
  // wait for other parts are ready
  std::this_thread::sleep_for(std::chrono::seconds(1));
  uint64_t lastTs = 0;
  while (m_IsRunning) {
    try {
      auto msg = m_Queue.GetNextWithTimeout(1000);  // 1 sec
      if (msg) {
        uint32_t prevTunnelID = 0,
                 tunnelID = 0;
        TunnelBase* prevTunnel = nullptr;
        do {
          TunnelBase* tunnel = nullptr;
          uint8_t typeID = msg->GetTypeID();
          switch (typeID) {
            case e_I2NPTunnelData:
            case e_I2NPTunnelGateway: {
              tunnelID = bufbe32toh(msg->GetPayload());
              if (tunnelID == prevTunnelID)
                tunnel = prevTunnel;
              else if (prevTunnel)
                prevTunnel->FlushTunnelDataMsgs();
              if (!tunnel && typeID == e_I2NPTunnelData)
                tunnel = GetInboundTunnel(tunnelID).get();
              if (!tunnel)
                tunnel = GetTransitTunnel(tunnelID);
              if (tunnel) {
                if (typeID == e_I2NPTunnelData)
                  tunnel->HandleTunnelDataMsg(msg);
                else  // tunnel gateway assumed
                  HandleTunnelGatewayMsg(tunnel, msg);
              } else {
                LogPrint(eLogWarning, "Tunnel ", tunnelID, " not found");
              }
              break;
            }
            case e_I2NPVariableTunnelBuild:
            case e_I2NPVariableTunnelBuildReply:
            case e_I2NPTunnelBuild:
            case e_I2NPTunnelBuildReply:
              HandleI2NPMessage(msg->GetBuffer(), msg->GetLength());
            break;
            default:
              LogPrint(eLogError,
                  "Unexpected  messsage type ", static_cast<int>(typeID));
          }
          msg = m_Queue.Get();
          if (msg) {
            prevTunnelID = tunnelID;
            prevTunnel = tunnel;
          } else if (tunnel) {
            tunnel->FlushTunnelDataMsgs();
          }
        }
        while (msg);
      }
      uint64_t ts = i2p::util::GetSecondsSinceEpoch();
      if (ts - lastTs >= 15) {  // manage tunnels every 15 seconds
        ManageTunnels();
        lastTs = ts;
      }
    } catch (std::exception& ex) {
      LogPrint("Tunnels: ", ex.what());
    }
  }
}

void Tunnels::HandleTunnelGatewayMsg(
    TunnelBase* tunnel,
    std::shared_ptr<I2NPMessage> msg) {
  if (!tunnel) {
    LogPrint(eLogError, "Missing tunnel for TunnelGateway");
    return;
  }
  const uint8_t* payload = msg->GetPayload();
  uint16_t len = bufbe16toh(payload + TUNNEL_GATEWAY_HEADER_LENGTH_OFFSET);
  // we make payload as new I2NP message to send
  msg->offset += I2NP_HEADER_SIZE + TUNNEL_GATEWAY_HEADER_SIZE;
  msg->len = msg->offset + len;
  auto typeID = msg->GetTypeID();
  LogPrint(eLogDebug,
      "TunnelGateway of ", static_cast<int>(len),
      " bytes for tunnel ", tunnel->GetTunnelID(),
      ". Msg type ", static_cast<int>(typeID));
  if (typeID == e_I2NPDatabaseStore || typeID == e_I2NPDatabaseSearchReply)
    // transit DatabaseStore my contain new/updated RI
    // or DatabaseSearchReply with new routers
    i2p::data::netdb.PostI2NPMsg(msg);
  tunnel->SendTunnelDataMsg(msg);
}

void Tunnels::ManageTunnels() {
  ManagePendingTunnels();
  ManageInboundTunnels();
  ManageOutboundTunnels();
  ManageTransitTunnels();
  ManageTunnelPools();
}

void Tunnels::ManagePendingTunnels() {
  ManagePendingTunnels(m_PendingInboundTunnels);
  ManagePendingTunnels(m_PendingOutboundTunnels);
}

template<class PendingTunnels>
void Tunnels::ManagePendingTunnels(
    PendingTunnels& pendingTunnels) {
  // check pending tunnel. delete failed or timeout
  uint64_t ts = i2p::util::GetSecondsSinceEpoch();
  for (auto it = pendingTunnels.begin(); it != pendingTunnels.end();) {
    auto tunnel = it->second;
    switch (tunnel->GetState()) {
      case e_TunnelStatePending:
        if (ts > tunnel->GetCreationTime() + TUNNEL_CREATION_TIMEOUT) {
          LogPrint("Pending tunnel build request ",
              it->first, " timeout. Deleted");
          // update stats
          auto config = tunnel->GetTunnelConfig();
          if (config) {
            auto hop = config->GetFirstHop();
            while (hop) {
              if (hop->router)
                hop->router->GetProfile()->TunnelNonReplied();
              hop = hop->next;
            }
          }
          // delete
          it = pendingTunnels.erase(it);
          m_NumFailedTunnelCreations++;
        } else {
          it++;
        }
      break;
      case e_TunnelStateBuildFailed:
        LogPrint("Pending tunnel build request ",
            it->first, " failed. Deleted");
        it = pendingTunnels.erase(it);
        m_NumFailedTunnelCreations++;
      break;
      case e_TunnelStateBuildReplyReceived:
        // intermediate state, will be either established of build failed
        it++;
      break;
      default:
        // success
        it = pendingTunnels.erase(it);
        m_NumSuccesiveTunnelCreations++;
    }
  }
}

void Tunnels::ManageOutboundTunnels() {
  uint64_t ts = i2p::util::GetSecondsSinceEpoch(); {
    for (auto it = m_OutboundTunnels.begin(); it != m_OutboundTunnels.end();) {
      auto tunnel = *it;
      if (ts > tunnel->GetCreationTime() + TUNNEL_EXPIRATION_TIMEOUT) {
        LogPrint("Tunnel ", tunnel->GetTunnelID(), " expired");
        auto pool = tunnel->GetTunnelPool();
        if (pool)
          pool->TunnelExpired(tunnel);
        it = m_OutboundTunnels.erase(it);
      } else {
        if (tunnel->IsEstablished()) {
          if (!tunnel->IsRecreated () &&
              ts + TUNNEL_RECREATION_THRESHOLD >
              tunnel->GetCreationTime() + TUNNEL_EXPIRATION_TIMEOUT) {
            tunnel->SetIsRecreated();
            auto pool = tunnel->GetTunnelPool();
            if (pool)
              pool->RecreateOutboundTunnel(tunnel);
          }
          if (ts + TUNNEL_EXPIRATION_THRESHOLD >
              tunnel->GetCreationTime() + TUNNEL_EXPIRATION_TIMEOUT)
            tunnel->SetState(e_TunnelStateExpiring);
        }
        it++;
      }
    }
  }
  if (m_OutboundTunnels.size() < 5) {
    // trying to create one more outbound tunnel
    auto inboundTunnel = GetNextInboundTunnel();
    auto router = i2p::data::netdb.GetRandomRouter();
    if (!inboundTunnel || !router)
      return;
    LogPrint("Creating one hop outbound tunnel...");
    CreateTunnel<OutboundTunnel> (
        std::make_shared<TunnelConfig> (
          std::vector<std::shared_ptr<const i2p::data::RouterInfo> > { router },
          inboundTunnel->GetTunnelConfig()));
  }
}

void Tunnels::ManageInboundTunnels() {
  uint64_t ts = i2p::util::GetSecondsSinceEpoch(); {
    for (auto it = m_InboundTunnels.begin(); it != m_InboundTunnels.end();) {
      auto tunnel = it->second;
      if (ts > tunnel->GetCreationTime() + TUNNEL_EXPIRATION_TIMEOUT) {
        LogPrint("Tunnel ", tunnel->GetTunnelID(), " expired");
        auto pool = tunnel->GetTunnelPool();
        if (pool)
          pool->TunnelExpired(tunnel);
        it = m_InboundTunnels.erase(it);
      } else {
        if (tunnel->IsEstablished()) {
          if (!tunnel->IsRecreated() &&
              ts + TUNNEL_RECREATION_THRESHOLD >
              tunnel->GetCreationTime() + TUNNEL_EXPIRATION_TIMEOUT) {
            tunnel->SetIsRecreated();
            auto pool = tunnel->GetTunnelPool();
            if (pool)
              pool->RecreateInboundTunnel(tunnel);
          }
          if (ts + TUNNEL_EXPIRATION_THRESHOLD >
              tunnel->GetCreationTime() + TUNNEL_EXPIRATION_TIMEOUT)
            tunnel->SetState(e_TunnelStateExpiring);
        }
        it++;
      }
    }
  }
  if (m_InboundTunnels.empty()) {
    LogPrint("Creating zero hops inbound tunnel...");
    CreateZeroHopsInboundTunnel();
    if (!m_ExploratoryPool)
      m_ExploratoryPool =
        // 2-hop exploratory, 5 tunnels
        CreateTunnelPool(&i2p::context, 2, 2, 5, 5);
    return;
  }
  if (m_OutboundTunnels.empty() || m_InboundTunnels.size() < 5) {
    // trying to create one more inbound tunnel
    auto router = i2p::data::netdb.GetRandomRouter();
    LogPrint("Creating one hop inbound tunnel...");
    CreateTunnel<InboundTunnel> (
        std::make_shared<TunnelConfig> (
          std::vector<std::shared_ptr<const i2p::data::RouterInfo> > {router}));
  }
}

void Tunnels::ManageTransitTunnels() {
  uint32_t ts = i2p::util::GetSecondsSinceEpoch();
  for (auto it = m_TransitTunnels.begin(); it != m_TransitTunnels.end();) {
    if (ts > it->second->GetCreationTime() + TUNNEL_EXPIRATION_TIMEOUT) {
      auto tmp = it->second;
      LogPrint("Transit tunnel ", tmp->GetTunnelID(), " expired"); {
        std::unique_lock<std::mutex> l(m_TransitTunnelsMutex);
        it = m_TransitTunnels.erase(it);
      }
      delete tmp;
    } else {
      it++;
    }
  }
}

void Tunnels::ManageTunnelPools() {
  std::unique_lock<std::mutex> l(m_PoolsMutex);
  for (auto it : m_Pools) {
    auto pool = it;
    if (pool && pool->IsActive()) {
      pool->CreateTunnels();
      pool->TestTunnels();
    }
  }
}

void Tunnels::PostTunnelData(
    std::shared_ptr<I2NPMessage> msg) {
  if (msg)
    m_Queue.Put(msg);
}

void Tunnels::PostTunnelData(
    const std::vector<std::shared_ptr<I2NPMessage> >& msgs) {
  m_Queue.Put(msgs);
}

template<class TTunnel>
std::shared_ptr<TTunnel> Tunnels::CreateTunnel(
    std::shared_ptr<TunnelConfig> config,
    std::shared_ptr<OutboundTunnel> outboundTunnel) {
  auto newTunnel = std::make_shared<TTunnel> (config);
  uint32_t replyMsgID = i2p::crypto::Rand<uint32_t>();
  AddPendingTunnel(replyMsgID, newTunnel);
  newTunnel->Build(replyMsgID, outboundTunnel);
  return newTunnel;
}

void Tunnels::AddPendingTunnel(
    uint32_t replyMsgID,
    std::shared_ptr<InboundTunnel> tunnel) {
  m_PendingInboundTunnels[replyMsgID] = tunnel;
}

void Tunnels::AddPendingTunnel(
    uint32_t replyMsgID,
    std::shared_ptr<OutboundTunnel> tunnel) {
  m_PendingOutboundTunnels[replyMsgID] = tunnel;
}

void Tunnels::AddOutboundTunnel(
    std::shared_ptr<OutboundTunnel> newTunnel) {
  m_OutboundTunnels.push_back(newTunnel);
  auto pool = newTunnel->GetTunnelPool();
  if (pool && pool->IsActive())
    pool->TunnelCreated(newTunnel);
  else
    newTunnel->SetTunnelPool(nullptr);
}

void Tunnels::AddInboundTunnel(
    std::shared_ptr<InboundTunnel> newTunnel) {
  m_InboundTunnels[newTunnel->GetTunnelID()] = newTunnel;
  auto pool = newTunnel->GetTunnelPool();
  if (!pool) {
    // build symmetric outbound tunnel
    CreateTunnel<OutboundTunnel> (
        newTunnel->GetTunnelConfig()->Invert(),
        GetNextOutboundTunnel());
  } else {
    if (pool->IsActive())
      pool->TunnelCreated(newTunnel);
    else
      newTunnel->SetTunnelPool(nullptr);
  }
}

void Tunnels::CreateZeroHopsInboundTunnel() {
  CreateTunnel<InboundTunnel> (
      std::make_shared<TunnelConfig> (
        std::vector<std::shared_ptr<const i2p::data::RouterInfo> > {
        i2p::context.GetSharedRouterInfo()
      }));
}

int Tunnels::GetTransitTunnelsExpirationTimeout() {
  int timeout = 0;
  uint32_t ts = i2p::util::GetSecondsSinceEpoch();
  std::unique_lock<std::mutex> l(m_TransitTunnelsMutex);
  for (auto it : m_TransitTunnels) {
    int t = it.second->GetCreationTime() + TUNNEL_EXPIRATION_TIMEOUT - ts;
    if (t > timeout)
      timeout = t;
  }
  return timeout;
}

}  // namespace tunnel
}  // namespace i2p<|MERGE_RESOLUTION|>--- conflicted
+++ resolved
@@ -91,13 +91,8 @@
   // fill up fake records with random data
   for (int i = numHops; i < numRecords; i++) {
     int idx = recordIndicies[i];
-<<<<<<< HEAD
     i2p::crypto::RandBytes(
-        records + idx*TUNNEL_BUILD_RECORD_SIZE,
-=======
-    rnd.GenerateBlock(
         records + idx * TUNNEL_BUILD_RECORD_SIZE,
->>>>>>> a8035b0d
         TUNNEL_BUILD_RECORD_SIZE);
   }
   // decrypt real records
