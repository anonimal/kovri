--- conflicted
+++ resolved
@@ -78,21 +78,7 @@
 void SSUServer::Start() {
   LogPrint(eLogDebug, "SSUServer: starting");
   m_IsRunning = true;
-<<<<<<< HEAD
-  m_ReceiversThread =
-    std::make_unique<std::thread>(
-        std::bind(
-            &SSUServer::RunReceivers,
-            this));
-  m_Thread =
-    std::make_unique<std::thread>(
-        std::bind(
-            &SSUServer::Run,
-            this));
-  m_ReceiversService.post(
-=======
   m_Service.post(
->>>>>>> 87d0889f
       std::bind(
           &SSUServer::Receive,
           this));
