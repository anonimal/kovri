--- conflicted
+++ resolved
@@ -1,20 +1,7 @@
 set(TESTS_SRC
-<<<<<<< HEAD
-  "Main.cpp"
-  "core/Reseed.cpp"
-  "core/transport/SSUPacket.cpp"
-  "core/crypto/AES.cpp"
-  "core/crypto/DSA.cpp"
-  "core/crypto/EdDSA25519.cpp"
-  "core/crypto/ElGamal.cpp"
-  "core/crypto/Rand.cpp"
-  "core/crypto/util/X509.cpp"
-  "core/util/Base64.cpp"
-  "core/util/HTTP.cpp"
-  "core/util/ZIP.cpp")
-=======
   "main.cc"
   "core/reseed.cc"
+  "core/transport/ssu_packet.cc"
   "core/crypto/aes.cc"
   "core/crypto/dsa.cc"
   "core/crypto/eddsa25519.cc"
@@ -24,7 +11,6 @@
   "core/util/base64.cc"
   "core/util/http.cc"
   "core/util/zip.cc")
->>>>>>> 3cd5acc9
 
 include_directories(
   "../../"
